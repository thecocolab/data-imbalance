from imbalance.data import eegbci
from imbalance.data.eeg import get_info
from imbalance.pipeline import Pipeline
from imbalance import viz
import pickle
from sklearn.linear_model import LogisticRegression
from sklearn.ensemble import RandomForestClassifier
import os
import numpy as np

pipeline_path='data/eeg_roi.pickle'
features_path ="data/eeg_features.npy"
chans = get_info().ch_names

if not os.path.isfile(features_path):
    x, y, groups = eegbci('data',roi=lambda x: x[0] in ['P','O'])
    np.save(features_path,dict(x=x, y=y, groups=groups))
else:
    features = np.load(features_path,allow_pickle=True).item()
    x, y, groups = features["x"] , features["y"] , features["groups"]

if not os.path.isfile(pipeline_path):
    pl = Pipeline(
        x,
        y,
        groups,
        dataset_balance = np.linspace(0.1, 0.9, 25),
<<<<<<< HEAD
        classifiers = ["lda","svm",LogisticRegression(max_iter=1000),RandomForestClassifier(n_estimators=25)],#,'rf'],
        n_permutations = 0,
        n_init = 10,
=======
        classifiers = ["lda","svm",LogisticRegression(max_iter=1000)],#,'rf'],
        n_permutations = 10,
        n_init = 2,
>>>>>>> e6c944ce
    )
    # fit and evaluate classifiers on dataset configurations
    pl.evaluate()

    # Store data (serialize)
    with open(pipeline_path, 'wb') as handle:
        pickle.dump(pl, handle, protocol=pickle.HIGHEST_PROTOCOL)
else:
<<<<<<< HEAD
    pl = pickle.load(open(pipeline_path,"rb"))

clfs = [key for key,val in viz.CLASSIFIERS.items()]
for clf in clfs:
    viz.metric_balance(pl,clf)
=======
    pl = pickle.load(open(pipeline_path,"rb"))
>>>>>>> e6c944ce
<|MERGE_RESOLUTION|>--- conflicted
+++ resolved
@@ -25,15 +25,9 @@
         y,
         groups,
         dataset_balance = np.linspace(0.1, 0.9, 25),
-<<<<<<< HEAD
         classifiers = ["lda","svm",LogisticRegression(max_iter=1000),RandomForestClassifier(n_estimators=25)],#,'rf'],
         n_permutations = 0,
         n_init = 10,
-=======
-        classifiers = ["lda","svm",LogisticRegression(max_iter=1000)],#,'rf'],
-        n_permutations = 10,
-        n_init = 2,
->>>>>>> e6c944ce
     )
     # fit and evaluate classifiers on dataset configurations
     pl.evaluate()
@@ -42,12 +36,8 @@
     with open(pipeline_path, 'wb') as handle:
         pickle.dump(pl, handle, protocol=pickle.HIGHEST_PROTOCOL)
 else:
-<<<<<<< HEAD
     pl = pickle.load(open(pipeline_path,"rb"))
 
 clfs = [key for key,val in viz.CLASSIFIERS.items()]
 for clf in clfs:
-    viz.metric_balance(pl,clf)
-=======
-    pl = pickle.load(open(pipeline_path,"rb"))
->>>>>>> e6c944ce
+    viz.metric_balance(pl,clf)